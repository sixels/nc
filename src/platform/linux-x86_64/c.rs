--- conflicted
+++ resolved
@@ -94,13 +94,20 @@
     }
 }
 
-<<<<<<< HEAD
 /// Change working directory.
 pub fn chdir(path: &str) -> Result<(), Errno> {
     unsafe {
         let path = c_str(path).as_ptr() as usize;
         let ret = syscall1(SYS_CHDIR, path);
-=======
+        if is_errno(ret) {
+            let ret = ret as Errno;
+            return Err(ret);
+        } else {
+            return Ok(());
+        }
+    }
+}
+
 /// Change permissions of a file.
 pub fn chmod(filename: &str, mode: mode_t) -> Result<(), Errno> {
     unsafe {
@@ -123,7 +130,6 @@
         let user = user as usize;
         let group = group as usize;
         let ret = syscall3(SYS_CHOWN, filename_ptr, user, group);
->>>>>>> e44ef376
         if is_errno(ret) {
             let ret = ret as Errno;
             return Err(ret);
@@ -302,30 +308,35 @@
     // TODO(Shaohua): Not implemented.
 }
 
-<<<<<<< HEAD
 /// Change working directory.
 pub fn fchdir(fd: i32) -> Result<(), Errno> {
     unsafe {
         let fd = fd as usize;
         let ret = syscall1(SYS_FCHDIR, fd);
-=======
+        if is_errno(ret) {
+            let ret = ret as Errno;
+            return Err(ret);
+        } else {
+            return Ok(());
+        }
+    }
+}
+
 /// Change permissions of a file.
 pub fn fchmod(fd: i32, mode: mode_t) -> Result<(), Errno> {
     unsafe {
         let fd = fd as usize;
         let mode = mode as usize;
         let ret = syscall2(SYS_FCHMOD, fd, mode);
->>>>>>> e44ef376
-        if is_errno(ret) {
-            let ret = ret as Errno;
-            return Err(ret);
-        } else {
-            return Ok(());
-        }
-    }
-}
-
-<<<<<<< HEAD
+        if is_errno(ret) {
+            let ret = ret as Errno;
+            return Err(ret);
+        } else {
+            return Ok(());
+        }
+    }
+}
+
 /// Manipulate file descriptor.
 pub fn fcntl() {
     // TODO(Shaohua): Not implemented.
@@ -336,7 +347,15 @@
     unsafe {
         let fd = fd as usize;
         let ret = syscall1(SYS_FDATASYNC, fd);
-=======
+        if is_errno(ret) {
+            let ret = ret as Errno;
+            return Err(ret);
+        } else {
+            return Ok(());
+        }
+    }
+}
+
 /// Change permissions of a file.
 pub fn fchmodat(dirfd: i32, filename: &str, mode: mode_t) -> Result<(), Errno> {
     unsafe {
@@ -360,24 +379,30 @@
         let user = user as usize;
         let group = group as usize;
         let ret = syscall3(SYS_FCHOWN, fd, user, group);
->>>>>>> e44ef376
-        if is_errno(ret) {
-            let ret = ret as Errno;
-            return Err(ret);
-        } else {
-            return Ok(());
-        }
-    }
-}
-
-<<<<<<< HEAD
+        if is_errno(ret) {
+            let ret = ret as Errno;
+            return Err(ret);
+        } else {
+            return Ok(());
+        }
+    }
+}
+
 /// Apply or remove an advisory lock on an open file.
 pub fn flock(fd: i32, operation: i32) -> Result<(), Errno> {
     unsafe {
         let fd = fd as usize;
         let operation = operation as usize;
         let ret = syscall2(SYS_FLOCK, fd, operation);
-=======
+        if is_errno(ret) {
+            let ret = ret as Errno;
+            return Err(ret);
+        } else {
+            return Ok(());
+        }
+    }
+}
+
 /// Change ownership of a file.
 pub fn fchownat(dirfd: i32, filename: &str, user: uid_t, group: gid_t, flag: i32) -> Result<(), Errno> {
     unsafe {
@@ -387,7 +412,6 @@
         let group = group as usize;
         let flag = flag as usize;
         let ret = syscall5(SYS_FCHOWNAT, dirfd, filename_ptr, user, group, flag);
->>>>>>> e44ef376
         if is_errno(ret) {
             let ret = ret as Errno;
             return Err(ret);
@@ -1781,14 +1805,21 @@
     // TODO(Shaohua): Not implemented
 }
 
-<<<<<<< HEAD
 /// Truncate a file to a specified length.
 pub fn truncate(path: &str, length: off_t) -> Result<(), Errno> {
     unsafe {
         let path = c_str(path).as_ptr() as usize;
         let length = length as usize;
         let ret = syscall2(SYS_TRUNCATE, path, length);
-=======
+        if is_errno(ret) {
+            let ret = ret as Errno;
+            return Err(ret);
+        } else {
+            return Ok(());
+        }
+    }
+}
+
 /// Send a signal to a thread.
 pub fn tgkill(tgid: i32, tid: i32, sig: i32) -> Result<(), Errno> {
     unsafe {
@@ -1811,7 +1842,6 @@
         let tid = tid as usize;
         let sig = sig as usize;
         let ret = syscall2(SYS_TKILL, tid, sig);
->>>>>>> e44ef376
         if is_errno(ret) {
             let ret = ret as Errno;
             return Err(ret);
